--- conflicted
+++ resolved
@@ -12,11 +12,8 @@
 import { scrapeQueueEvents } from '../services/queue-service';
 import { v4 as uuidv4 } from "uuid";
 import { Logger } from '../lib/logger';
-<<<<<<< HEAD
 import { getJobPriority } from '../lib/job-priority';
-=======
 import * as Sentry from "@sentry/node";
->>>>>>> 0cdf4158
 
 export async function scrapeHelper(
   jobId: string,
